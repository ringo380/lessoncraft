(function() {
<<<<<<< HEAD
  'use strict';

  var app = angular.module('DockerPlay', ['ngMaterial']);

  // Automatically redirects user to a new session when bypassing captcha.
  // Controller keeps code/logic separate from the HTML
  app.controller("BypassController", ['$scope', '$log', '$http', '$location', '$timeout', function($scope, $log, $http, $location, $timeout) {
    setTimeout(function() {
      document.getElementById("welcomeFormBypass").submit();
    }, 500);
  }]);

  function SessionBuilderModalController($mdDialog, $scope) {
    $scope.createBuilderTerminal();

    $scope.closeSessionBuilder = function() {
      $mdDialog.cancel();
    }
  }

  app.controller('PlayController', ['$scope', '$log', '$http', '$location', '$timeout', '$mdDialog', '$window', 'TerminalService', 'KeyboardShortcutService', 'InstanceService', function($scope, $log, $http, $location, $timeout, $mdDialog, $window, TerminalService, KeyboardShortcutService, InstanceService) {
    $scope.sessionId = window.location.pathname.replace('/p/', '');
    $scope.instances = [];
    $scope.idx = {};
    $scope.selectedInstance = null;
    $scope.isAlive = true;
    $scope.ttl = '--:--:--';
    $scope.connected = true;
    $scope.isInstanceBeingCreated = false;
    $scope.newInstanceBtnText = '+ Add new instance';
    $scope.deleteInstanceBtnText = 'Delete';
    $scope.isInstanceBeingDeleted = false;

    var selectedKeyboardShortcuts = KeyboardShortcutService.getCurrentShortcuts();

    angular.element($window).bind('resize', function() {
      if ($scope.selectedInstance) {
        $scope.resize($scope.selectedInstance.term.proposeGeometry());
      }
    });

    $scope.$on("settings:shortcutsSelected", function(e, preset) {
      selectedKeyboardShortcuts = preset;
    });


    $scope.showAlert = function(title, content, parent) {
      $mdDialog.show(
        $mdDialog.alert()
        .parent(angular.element(document.querySelector(parent || '#popupContainer')))
        .clickOutsideToClose(true)
        .title(title)
        .textContent(content)
        .ok('Got it!')
      );
    }

    $scope.resize = function(geometry) {
      $scope.socket.emit('viewport resize', geometry.cols, geometry.rows);
    }

    KeyboardShortcutService.setResizeFunc($scope.resize);

    $scope.closeSession = function() {
      $scope.socket.emit('session close');
    }

    $scope.upsertInstance = function(info) {
      var i = info;
      if (!$scope.idx[i.name]) {
        $scope.instances.push(i);
        i.buffer = '';
        $scope.idx[i.name] = i;
      } else {
        $scope.idx[i.name].ip = i.ip;
        $scope.idx[i.name].hostname = i.hostname;
      }

      return $scope.idx[i.name];
    }

    $scope.newInstance = function() {
      updateNewInstanceBtnState(true);
      $http({
        method: 'POST',
        url: '/sessions/' + $scope.sessionId + '/instances',
        data : { ImageName : InstanceService.getDesiredImage() }
      }).then(function(response) {
        var i = $scope.upsertInstance(response.data);
        $scope.showInstance(i);
      }, function(response) {
        if (response.status == 409) {
          $scope.showAlert('Max instances reached', 'Maximum number of instances reached')
        }
      }).finally(function() {
        updateNewInstanceBtnState(false);
      });
    }

    $scope.setSessionState = function(state) {
      $scope.ready = state;

      if (!state) {
        $mdDialog.show({
          controller: SessionBuilderModalController,
          contentElement: '#builderDialog',
          parent: angular.element(document.body),
          clickOutsideToClose: false,
          scope: $scope,
          preserveScope: true
        });
      }
    }

    $scope.getSession = function(sessionId) {
      $http({
        method: 'GET',
        url: '/sessions/' + $scope.sessionId,
      }).then(function(response) {
        $scope.setSessionState(response.data.ready);

        if (response.data.created_at) {
          $scope.expiresAt = moment(response.data.expires_at);
          setInterval(function() {
            $scope.ttl = moment.utc($scope.expiresAt.diff(moment())).format('HH:mm:ss');
            $scope.$apply();
          }, 1000);
=======
    'use strict';

    var app = angular.module('DockerPlay', ['ngMaterial']);

    // Automatically redirects user to a new session when bypassing captcha.
    // Controller keeps code/logic separate from the HTML
    app.controller("BypassController", ['$scope', '$log', '$http', '$location', '$timeout', function($scope, $log, $http, $location, $timeout) {
        setTimeout(function() {
            document.getElementById("welcomeFormBypass").submit();
        }, 500);
    }]);

    app.controller('PlayController', ['$scope', '$log', '$http', '$location', '$timeout', '$mdDialog', '$window', 'TerminalService', 'KeyboardShortcutService', 'InstanceService', function($scope, $log, $http, $location, $timeout, $mdDialog, $window, TerminalService, KeyboardShortcutService, InstanceService) {
        $scope.sessionId = window.location.pathname.replace('/p/', '');
        $scope.instances = [];
        $scope.idx = {};
        $scope.selectedInstance = null;
        $scope.isAlive = true;
        $scope.ttl = '--:--:--';
        $scope.connected = true;
        $scope.isInstanceBeingCreated = false;
        $scope.newInstanceBtnText = '+ Add new instance';
        $scope.deleteInstanceBtnText = 'Delete';
        $scope.isInstanceBeingDeleted = false;

        var selectedKeyboardShortcuts = KeyboardShortcutService.getCurrentShortcuts();

        angular.element($window).bind('resize', function() {
            if ($scope.selectedInstance) {
                $scope.resize($scope.selectedInstance.term.proposeGeometry());
            }
        });

        $scope.$on("settings:shortcutsSelected", function(e, preset) {
            selectedKeyboardShortcuts = preset;
        });


        $scope.showAlert = function(title, content, parent) {
            $mdDialog.show(
                $mdDialog.alert()
                    .parent(angular.element(document.querySelector(parent || '#popupContainer')))
                    .clickOutsideToClose(true)
                    .title(title)
                    .textContent(content)
                    .ok('Got it!')
            );
        }

        $scope.resize = function(geometry) {
            $scope.socket.emit('viewport resize', geometry.cols, geometry.rows);
        }

	KeyboardShortcutService.setResizeFunc($scope.resize);

        $scope.closeSession = function() {
            // Remove alert before closing browser tab
            window.onbeforeunload = null;
            $scope.socket.emit('session close');
>>>>>>> 99ea172c
        }
        var socket = io({ path: '/sessions/' + sessionId + '/ws' });

        socket.on('session ready', function(ready) {
          $scope.setSessionState(ready);
        });

        socket.on('session builder out', function(data) {
          $scope.builderTerminal.write(data);
        });

        socket.on('terminal out', function(name, data) {
          var instance = $scope.idx[name];

          if (!instance) {
            // instance is new and was created from another client, we should add it
            $scope.upsertInstance({ name: name });
            instance = $scope.idx[name];
          }
          if (!instance.term) {
            instance.buffer += data;
          } else {
            instance.term.write(data);
          }
        });

        socket.on('session end', function() {
          $scope.showAlert('Session timed out!', 'Your session has expired and all of your instances have been deleted.', '#sessionEnd')
          $scope.isAlive = false;
        });

        socket.on('viewport', function(rows, cols) {
        });

        socket.on('new instance', function(name, ip, hostname) {
          $scope.upsertInstance({ name: name, ip: ip, hostname: hostname });
          $scope.$apply(function() {
            if ($scope.instances.length == 1) {
              $scope.showInstance($scope.instances[0]);
            }
          });
        });

        socket.on('delete instance', function(name) {
          $scope.removeInstance(name);
          $scope.$apply();
        });

        socket.on('viewport resize', function(cols, rows) {
          // viewport has changed, we need to resize all terminals

          $scope.instances.forEach(function(instance) {
            instance.term.resize(cols, rows);
          });
        });

        socket.on('connect_error', function() {
          $scope.connected = false;
        });
        socket.on('connect', function() {
          $scope.connected = true;
        });

        socket.on('instance stats', function(name, mem, cpu, isManager, ports) {
          $scope.idx[name].mem = mem;
          $scope.idx[name].cpu = cpu;
          $scope.idx[name].isManager = isManager;
          $scope.idx[name].ports = ports;
          $scope.$apply();
        });

        $scope.socket = socket;

        var i = response.data;
        for (var k in i.instances) {
          var instance = i.instances[k];
          $scope.instances.push(instance);
          $scope.idx[instance.name] = instance;
        }

        // If instance is passed in URL, select it
        let inst = $scope.idx[$location.hash()];
        if (inst) $scope.showInstance(inst);
      }, function(response) {
        if (response.status == 404) {
          document.write('session not found');
          return
        }
      });
    }

    $scope.getProxyUrl = function(instance, port) {
      var url = window.location.protocol + '//pwd' + instance.ip.replace(/\./g, '-') + '-' + port + '.' + window.location.host;

      return url;
    }

    $scope.showInstance = function(instance) {
      $scope.selectedInstance = instance;
      $location.hash(instance.name);
      if (!instance.creatingTerminal) {
        if (!instance.term) {
          $timeout(function() {
            createTerminal(instance);
            TerminalService.setFontSize(TerminalService.getFontSize());
            instance.term.focus();
          }, 0, false);
          return
        }
      }
      $timeout(function() {
        instance.term.focus();
      }, 0, false);
    }

    $scope.removeInstance = function(name) {
      if ($scope.idx[name]) {
        delete $scope.idx[name];
        $scope.instances = $scope.instances.filter(function(i) {
          return i.name != name;
        });
        if ($scope.instances.length) {
          $scope.showInstance($scope.instances[0]);
        }
      }
    }

    $scope.deleteInstance = function(instance) {
      updateDeleteInstanceBtnState(true);
      $http({
        method: 'DELETE',
        url: '/sessions/' + $scope.sessionId + '/instances/' + instance.name,
      }).then(function(response) {
        $scope.removeInstance(instance.name);
      }, function(response) {
        console.log('error', response);
      }).finally(function() {
        updateDeleteInstanceBtnState(false);
      });
    }

    $scope.getSession($scope.sessionId);

    $scope.createBuilderTerminal = function() {
      var builderTerminalContainer = document.getElementById('builder-terminal');
      // For some reason the dialog DOM might not be ready, so we just keep trying
      if (!builderTerminalContainer) {
        setTimeout($scope.createBuilderTerminal, 100);
        return;
      }
      let term = new Terminal({
        cursorBlink: false
      });

      term.open(builderTerminalContainer);
      $scope.builderTerminal = term;
    }
    function createTerminal(instance, cb) {
      if (instance.term) {
        return instance.term;
      }

      var terminalContainer = document.getElementById('terminal-' + instance.name);

      var term = new Terminal({
        cursorBlink: false
      });

      term.attachCustomKeydownHandler(function(e) {
        // Ctrl + Alt + C
        if (e.ctrlKey && e.altKey && (e.keyCode == 67)) {
          document.execCommand('copy');
          return false;
        }
      });

      term.attachCustomKeydownHandler(function(e) {
        if (selectedKeyboardShortcuts == null)
          return;
        var presets = selectedKeyboardShortcuts.presets
        .filter(function(preset) { return preset.keyCode == e.keyCode })
        .filter(function(preset) { return (preset.metaKey == undefined && !e.metaKey) || preset.metaKey == e.metaKey })
        .filter(function(preset) { return (preset.ctrlKey == undefined && !e.ctrlKey) || preset.ctrlKey == e.ctrlKey })
        .filter(function(preset) { return (preset.altKey == undefined && !e.altKey) || preset.altKey == e.altKey })
        .forEach(function(preset) { preset.action({ terminal : term })});
      });

      term.open(terminalContainer);

      // Set geometry during the next tick, to avoid race conditions.
      setTimeout(function() {
        $scope.resize(term.proposeGeometry());
      }, 4);

      term.on('data', function(d) {
        $scope.socket.emit('terminal in', instance.name, d);
      });

      instance.term = term;

      if (instance.buffer) {
        term.write(instance.buffer);
        instance.buffer = '';
      }

      if (cb) {
        cb();
      }
    }

    function updateNewInstanceBtnState(isInstanceBeingCreated) {
      if (isInstanceBeingCreated === true) {
        $scope.newInstanceBtnText = '+ Creating...';
        $scope.isInstanceBeingCreated = true;
      } else {
        $scope.newInstanceBtnText = '+ Add new instance';
        $scope.isInstanceBeingCreated = false;
      }
    }

    function updateDeleteInstanceBtnState(isInstanceBeingDeleted) {
      if (isInstanceBeingDeleted === true) {
        $scope.deleteInstanceBtnText = 'Deleting...';
        $scope.isInstanceBeingDeleted = true;
      } else {
        $scope.deleteInstanceBtnText = 'Delete';
        $scope.isInstanceBeingDeleted = false;
      }
    }
  }])
  .config(['$mdIconProvider', '$locationProvider', function($mdIconProvider, $locationProvider) {
    $locationProvider.html5Mode({enabled: true, requireBase: false});
    $mdIconProvider.defaultIconSet('../assets/social-icons.svg', 24);
  }])
  .component('settingsIcon', {
    template : "<md-button ng-click='$ctrl.onClick()'><md-icon class='material-icons'>settings</md-icon></md-button>",
    controller : function($mdDialog) {
      var $ctrl = this;
      $ctrl.onClick = function() {
        $mdDialog.show({
          controller : function() {},
          template : "<settings-dialog></settings-dialog>",
          parent: angular.element(document.body),
          clickOutsideToClose : true
        })
      }
    }
  })
  .component("settingsDialog", {
    templateUrl : "settings-modal.html",
    controller : function($mdDialog, KeyboardShortcutService, $rootScope, InstanceService, TerminalService) {
      var $ctrl = this;
      $ctrl.$onInit = function() {
        $ctrl.keyboardShortcutPresets = KeyboardShortcutService.getAvailablePresets();
        $ctrl.selectedShortcutPreset = KeyboardShortcutService.getCurrentShortcuts();
        $ctrl.instanceImages = InstanceService.getAvailableImages();
        $ctrl.selectedInstanceImage = InstanceService.getDesiredImage();
        $ctrl.terminalFontSizes = TerminalService.getFontSizes();
      };

      $ctrl.currentShortcutConfig = function(value) {
        if (value !== undefined) {
          value = JSON.parse(value);
          KeyboardShortcutService.setCurrentShortcuts(value);
          $ctrl.selectedShortcutPreset = angular.copy(KeyboardShortcutService.getCurrentShortcuts());
          $rootScope.$broadcast('settings:shortcutsSelected', $ctrl.selectedShortcutPreset);
        }
        return JSON.stringify(KeyboardShortcutService.getCurrentShortcuts());
      };

      $ctrl.currentDesiredInstanceImage = function(value) {
        if (value !== undefined) {
          InstanceService.setDesiredImage(value);
        }
        return InstanceService.getDesiredImage(value);
      };
      $ctrl.currentTerminalFontSize = function(value) {
        if (value !== undefined) {
          // set font size
          TerminalService.setFontSize(value);
          return;
        }

        return TerminalService.getFontSize();
      }

      $ctrl.close = function() {
        $mdDialog.cancel();
      }
    }
  })
  .service("InstanceService", function($http) {
    var instanceImages = [];
    _prepopulateAvailableImages();

    return {
      getAvailableImages : getAvailableImages,
      setDesiredImage : setDesiredImage,
      getDesiredImage : getDesiredImage,
    };

    function getAvailableImages() {
      return instanceImages;
    }

    function getDesiredImage() {
      var image = localStorage.getItem("settings.desiredImage");
      if (image == null)
        return instanceImages[0];
      return image;
    }

    function setDesiredImage(image) {
      if (image === null)
        localStorage.removeItem("settings.desiredImage");
      else
        localStorage.setItem("settings.desiredImage", image);
    }

    function _prepopulateAvailableImages() {
      return $http
      .get("/instances/images")
      .then(function(response) {
        instanceImages = response.data;
      });
    }

  })
  .run(function(InstanceService) { /* forcing pre-populating for now */ })
  .service("KeyboardShortcutService", ['TerminalService', function(TerminalService) {
    var resizeFunc;

    return {
      getAvailablePresets : getAvailablePresets,
      getCurrentShortcuts : getCurrentShortcuts,
      setCurrentShortcuts : setCurrentShortcuts,
      setResizeFunc : setResizeFunc
    };

    function setResizeFunc(f) {
      resizeFunc = f;
    }

    function getAvailablePresets() {
      return [
        { name : "None", presets : [
          { description : "Toggle terminal fullscreen", command : "Alt+enter", altKey : true, keyCode : 13, action : function(context) { TerminalService.toggleFullscreen(context.terminal, resizeFunc); }}
        ] },
        {
          name : "Mac OSX",
          presets : [
            { description : "Clear terminal", command : "Cmd+K", metaKey : true, keyCode : 75, action : function(context) { context.terminal.clear(); }},
            { description : "Toggle terminal fullscreen", command : "Alt+enter", altKey : true, keyCode : 13, action : function(context) { TerminalService.toggleFullscreen(context.terminal, resizeFunc); }}
          ]
        }
      ]
    }

    function getCurrentShortcuts() {
      var shortcuts = localStorage.getItem("shortcut-preset-name");
      if (shortcuts == null) {
        shortcuts = getDefaultShortcutPrefixName();
        if (shortcuts == null)
          return null;
      }

      var preset = getAvailablePresets()
      .filter(function(preset) { return preset.name == shortcuts; });
      if (preset.length == 0)
        console.error("Unable to find preset with name '" + shortcuts + "'");
      return preset[0];
      return (shortcuts == null) ? null : JSON.parse(shortcuts);
    }

    function setCurrentShortcuts(config) {
      localStorage.setItem("shortcut-preset-name", config.name);
    }

    function getDefaultShortcutPrefixName() {
      if (window.navigator.platform.toUpperCase().indexOf('MAC') >= 0)
        return "Mac OSX";
      return "None";
    }
  }])
  .service('TerminalService', ['$window', function($window) {
    var fullscreen;
    var fontSize = getFontSize();
    return {
      getFontSizes : getFontSizes,
      setFontSize : setFontSize,
      getFontSize : getFontSize,
      increaseFontSize : increaseFontSize,
      decreaseFontSize : decreaseFontSize,
      toggleFullscreen : toggleFullscreen
    };
    function getFontSizes() {
      var terminalFontSizes = [];
      for (var i=3; i<40; i++) {
        terminalFontSizes.push(i+'px');
      }
      return terminalFontSizes;
    };
    function getFontSize() {
      if (!fontSize) {
        return $('.terminal').css('font-size');
      }
      return fontSize;
    }
    function setFontSize(value) {
      fontSize = value;
      var size = parseInt(value);
      $('.terminal').css('font-size', value).css('line-height', (size + 2)+'px');
      //.css('line-height', value).css('height', value);
      angular.element($window).trigger('resize');
    }
    function increaseFontSize() {
      var sizes = getFontSizes();
      var size = getFontSize();
      var i = sizes.indexOf(size);
      if (i == -1) {
        return;
      }
      if (i+1 > sizes.length) {
        return;
      }
      setFontSize(sizes[i+1]);
    }
    function decreaseFontSize() {
      var sizes = getFontSizes();
      var size = getFontSize();
      var i = sizes.indexOf(size);
      if (i == -1) {
        return;
      }
      if (i-1 < 0) {
        return;
      }
      setFontSize(sizes[i-1]);
    }
    function toggleFullscreen(terminal, resize) {
      if(fullscreen) {
        terminal.toggleFullscreen();
        resize(fullscreen);
        fullscreen = null;
      } else {
        fullscreen = terminal.proposeGeometry();
        terminal.toggleFullscreen();
        angular.element($window).trigger('resize');
      }
    }
  }]);
})();<|MERGE_RESOLUTION|>--- conflicted
+++ resolved
@@ -1,5 +1,4 @@
 (function() {
-<<<<<<< HEAD
   'use strict';
 
   var app = angular.module('DockerPlay', ['ngMaterial']);
@@ -64,6 +63,8 @@
     KeyboardShortcutService.setResizeFunc($scope.resize);
 
     $scope.closeSession = function() {
+      // Remove alert before closing browser tab
+      window.onbeforeunload = null;
       $scope.socket.emit('session close');
     }
 
@@ -127,67 +128,6 @@
             $scope.ttl = moment.utc($scope.expiresAt.diff(moment())).format('HH:mm:ss');
             $scope.$apply();
           }, 1000);
-=======
-    'use strict';
-
-    var app = angular.module('DockerPlay', ['ngMaterial']);
-
-    // Automatically redirects user to a new session when bypassing captcha.
-    // Controller keeps code/logic separate from the HTML
-    app.controller("BypassController", ['$scope', '$log', '$http', '$location', '$timeout', function($scope, $log, $http, $location, $timeout) {
-        setTimeout(function() {
-            document.getElementById("welcomeFormBypass").submit();
-        }, 500);
-    }]);
-
-    app.controller('PlayController', ['$scope', '$log', '$http', '$location', '$timeout', '$mdDialog', '$window', 'TerminalService', 'KeyboardShortcutService', 'InstanceService', function($scope, $log, $http, $location, $timeout, $mdDialog, $window, TerminalService, KeyboardShortcutService, InstanceService) {
-        $scope.sessionId = window.location.pathname.replace('/p/', '');
-        $scope.instances = [];
-        $scope.idx = {};
-        $scope.selectedInstance = null;
-        $scope.isAlive = true;
-        $scope.ttl = '--:--:--';
-        $scope.connected = true;
-        $scope.isInstanceBeingCreated = false;
-        $scope.newInstanceBtnText = '+ Add new instance';
-        $scope.deleteInstanceBtnText = 'Delete';
-        $scope.isInstanceBeingDeleted = false;
-
-        var selectedKeyboardShortcuts = KeyboardShortcutService.getCurrentShortcuts();
-
-        angular.element($window).bind('resize', function() {
-            if ($scope.selectedInstance) {
-                $scope.resize($scope.selectedInstance.term.proposeGeometry());
-            }
-        });
-
-        $scope.$on("settings:shortcutsSelected", function(e, preset) {
-            selectedKeyboardShortcuts = preset;
-        });
-
-
-        $scope.showAlert = function(title, content, parent) {
-            $mdDialog.show(
-                $mdDialog.alert()
-                    .parent(angular.element(document.querySelector(parent || '#popupContainer')))
-                    .clickOutsideToClose(true)
-                    .title(title)
-                    .textContent(content)
-                    .ok('Got it!')
-            );
-        }
-
-        $scope.resize = function(geometry) {
-            $scope.socket.emit('viewport resize', geometry.cols, geometry.rows);
-        }
-
-	KeyboardShortcutService.setResizeFunc($scope.resize);
-
-        $scope.closeSession = function() {
-            // Remove alert before closing browser tab
-            window.onbeforeunload = null;
-            $scope.socket.emit('session close');
->>>>>>> 99ea172c
         }
         var socket = io({ path: '/sessions/' + sessionId + '/ws' });
 
