package pwd

import (
	"fmt"
	"io"
	"log"
	"net/http"
	"path/filepath"
	"strings"
	"time"

	"github.com/play-with-docker/play-with-docker/config"
	"github.com/play-with-docker/play-with-docker/docker"
	"github.com/play-with-docker/play-with-docker/pwd/types"

	"golang.org/x/text/encoding"
)

type sessionWriter struct {
	sessionId    string
	instanceName string
	broadcast    BroadcastApi
}

func (s *sessionWriter) Write(p []byte) (n int, err error) {
	s.broadcast.BroadcastTo(s.sessionId, "terminal out", s.instanceName, string(p))
	return len(p), nil
}

type InstanceConfig struct {
	ImageName  string
	Alias      string
	Hostname   string
	ServerCert []byte
	ServerKey  []byte
	CACert     []byte
	Cert       []byte
	Key        []byte
	Host       string
}

func (p *pwd) InstanceResizeTerminal(instance *types.Instance, rows, cols uint) error {
	defer observeAction("InstanceResizeTerminal", time.Now())
	return p.docker.ContainerResize(instance.Name, rows, cols)
}

func (p *pwd) InstanceAttachTerminal(instance *types.Instance) error {
	conn, err := p.docker.CreateAttachConnection(instance.Name)

	if err != nil {
		return err
	}

	encoder := encoding.Replacement.NewEncoder()
	sw := &sessionWriter{sessionId: instance.Session.Id, instanceName: instance.Name, broadcast: p.broadcast}
	instance.Terminal = conn
	io.Copy(encoder.Writer(sw), conn)

	return nil
}

func (p *pwd) InstanceUploadFromUrl(instance *types.Instance, url string) error {
	defer observeAction("InstanceUploadFromUrl", time.Now())
	log.Printf("Downloading file [%s]\n", url)
	resp, err := http.Get(url)
	if err != nil {
		return fmt.Errorf("Could not download file [%s]. Error: %s\n", url, err)
	}
	defer resp.Body.Close()
	if resp.StatusCode != 200 {
		return fmt.Errorf("Could not download file [%s]. Status code: %d\n", url, resp.StatusCode)
	}

	_, fileName := filepath.Split(url)

	copyErr := p.docker.CopyToContainer(instance.Name, "/var/run/pwd/uploads", fileName, resp.Body)

	if copyErr != nil {
		return fmt.Errorf("Error while downloading file [%s]. Error: %s\n", url, copyErr)
	}

	return nil
}

<<<<<<< HEAD
func (p *pwd) InstanceGet(session *types.Session, name string) *types.Instance {
=======
func (p *pwd) InstanceUploadFromReader(instance *Instance, fileName string, reader io.Reader) error {
	defer observeAction("InstanceUploadFromReader", time.Now())

	copyErr := p.docker.CopyToContainer(instance.Name, "/var/run/pwd/uploads", fileName, reader)

	if copyErr != nil {
		return fmt.Errorf("Error while uploading file [%s]. Error: %s\n", fileName, copyErr)
	}

	return nil
}

func (p *pwd) InstanceGet(session *Session, name string) *Instance {
>>>>>>> e0f0e47d
	defer observeAction("InstanceGet", time.Now())
	return session.Instances[name]
}

func (p *pwd) InstanceFindByIP(ip string) *types.Instance {
	defer observeAction("InstanceFindByIP", time.Now())
	i, err := p.storage.InstanceFindByIP(ip)
	if err != nil {
		return nil
	}

	return i
}

func (p *pwd) InstanceFindByIPAndSession(sessionPrefix, ip string) *types.Instance {
	defer observeAction("InstanceFindByIPAndSession", time.Now())
	i, err := p.storage.InstanceFindByIPAndSession(sessionPrefix, ip)
	if err != nil {
		return nil
	}

	return i
}

func (p *pwd) InstanceFindByAlias(sessionPrefix, alias string) *types.Instance {
	defer observeAction("InstanceFindByAlias", time.Now())
	i, err := p.storage.InstanceFindByAlias(sessionPrefix, alias)
	if err != nil {
		return nil
	}
	return i
}

func (p *pwd) InstanceDelete(session *types.Session, instance *types.Instance) error {
	defer observeAction("InstanceDelete", time.Now())
	if instance.Terminal != nil {
		instance.Terminal.Close()
	}
	err := p.docker.DeleteContainer(instance.Name)
	if err != nil && !strings.Contains(err.Error(), "No such container") {
		log.Println(err)
		return err
	}

	p.broadcast.BroadcastTo(session.Id, "delete instance", instance.Name)

	delete(session.Instances, instance.Name)
	if err := p.storage.SessionPut(session); err != nil {
		return err
	}

	p.setGauges()

	return nil
}

func (p *pwd) checkHostnameExists(session *types.Session, hostname string) bool {
	containerName := fmt.Sprintf("%s_%s", session.Id[:8], hostname)
	exists := false
	for _, instance := range session.Instances {
		if instance.Name == containerName {
			exists = true
			break
		}
	}
	return exists
}

func (p *pwd) InstanceNew(session *types.Session, conf InstanceConfig) (*types.Instance, error) {
	defer observeAction("InstanceNew", time.Now())
	session.Lock()
	defer session.Unlock()

	if conf.ImageName == "" {
		conf.ImageName = config.GetDindImageName()
	}
	log.Printf("NewInstance - using image: [%s]\n", conf.ImageName)

	if conf.Hostname == "" {
		var nodeName string
		for i := 1; ; i++ {
			nodeName = fmt.Sprintf("node%d", i)
			exists := p.checkHostnameExists(session, nodeName)
			if !exists {
				break
			}
		}
		conf.Hostname = nodeName
	}
	containerName := fmt.Sprintf("%s_%s", session.Id[:8], conf.Hostname)

	opts := docker.CreateContainerOpts{
		Image:         conf.ImageName,
		SessionId:     session.Id,
		PwdIpAddress:  session.PwdIpAddress,
		ContainerName: containerName,
		Hostname:      conf.Hostname,
		ServerCert:    conf.ServerCert,
		ServerKey:     conf.ServerKey,
		CACert:        conf.CACert,
		Privileged:    false,
		HostFQDN:      conf.Host,
	}

	for _, imageName := range p.InstanceAllowedImages() {
		if conf.ImageName == imageName {
			opts.Privileged = true
			break
		}
	}

	ip, err := p.docker.CreateContainer(opts)
	if err != nil {
		return nil, err
	}

	instance := &types.Instance{}
	instance.Image = opts.Image
	instance.IP = ip
	instance.Name = containerName
	instance.Hostname = conf.Hostname
	instance.Alias = conf.Alias
	instance.Cert = conf.Cert
	instance.Key = conf.Key
	instance.ServerCert = conf.ServerCert
	instance.ServerKey = conf.ServerKey
	instance.CACert = conf.CACert
	instance.Session = session
	// For now this condition holds through. In the future we might need a more complex logic.
	instance.IsDockerHost = opts.Privileged

	if session.Instances == nil {
		session.Instances = make(map[string]*types.Instance)
	}
	session.Instances[instance.Name] = instance

	go p.InstanceAttachTerminal(instance)

	err = p.storage.SessionPut(session)
	if err != nil {
		return nil, err
	}

	p.broadcast.BroadcastTo(session.Id, "new instance", instance.Name, instance.IP, instance.Hostname)

	p.setGauges()

	return instance, nil
}

func (p *pwd) InstanceWriteToTerminal(instance *types.Instance, data string) {
	defer observeAction("InstanceWriteToTerminal", time.Now())
	if instance != nil && instance.Terminal != nil && len(data) > 0 {
		instance.Terminal.Write([]byte(data))
	}
}

func (p *pwd) InstanceAllowedImages() []string {
	defer observeAction("InstanceAllowedImages", time.Now())

	return []string{
		config.GetDindImageName(),
		"franela/dind:overlay2-dev",
		"franela/ucp:2.4.1",
	}

}

func (p *pwd) InstanceExec(instance *types.Instance, cmd []string) (int, error) {
	defer observeAction("InstanceExec", time.Now())
	return p.docker.Exec(instance.Name, cmd)
}<|MERGE_RESOLUTION|>--- conflicted
+++ resolved
@@ -4,6 +4,7 @@
 	"fmt"
 	"io"
 	"log"
+	"net"
 	"net/http"
 	"path/filepath"
 	"strings"
@@ -21,6 +22,8 @@
 	instanceName string
 	broadcast    BroadcastApi
 }
+
+var terms = make(map[string]map[string]net.Conn)
 
 func (s *sessionWriter) Write(p []byte) (n int, err error) {
 	s.broadcast.BroadcastTo(s.sessionId, "terminal out", s.instanceName, string(p))
@@ -45,6 +48,10 @@
 }
 
 func (p *pwd) InstanceAttachTerminal(instance *types.Instance) error {
+	// already have a connection for this instance
+	if getInstanceTermConn(instance.SessionId, instance.Name) != nil {
+		return nil
+	}
 	conn, err := p.docker.CreateAttachConnection(instance.Name)
 
 	if err != nil {
@@ -53,9 +60,12 @@
 
 	encoder := encoding.Replacement.NewEncoder()
 	sw := &sessionWriter{sessionId: instance.Session.Id, instanceName: instance.Name, broadcast: p.broadcast}
-	instance.Terminal = conn
+	if terms[instance.SessionId] == nil {
+		terms[instance.SessionId] = map[string]net.Conn{instance.Name: conn}
+	} else {
+		terms[instance.SessionId][instance.Name] = conn
+	}
 	io.Copy(encoder.Writer(sw), conn)
-
 	return nil
 }
 
@@ -82,10 +92,7 @@
 	return nil
 }
 
-<<<<<<< HEAD
-func (p *pwd) InstanceGet(session *types.Session, name string) *types.Instance {
-=======
-func (p *pwd) InstanceUploadFromReader(instance *Instance, fileName string, reader io.Reader) error {
+func (p *pwd) InstanceUploadFromReader(instance *types.Instance, fileName string, reader io.Reader) error {
 	defer observeAction("InstanceUploadFromReader", time.Now())
 
 	copyErr := p.docker.CopyToContainer(instance.Name, "/var/run/pwd/uploads", fileName, reader)
@@ -97,8 +104,7 @@
 	return nil
 }
 
-func (p *pwd) InstanceGet(session *Session, name string) *Instance {
->>>>>>> e0f0e47d
+func (p *pwd) InstanceGet(session *types.Session, name string) *types.Instance {
 	defer observeAction("InstanceGet", time.Now())
 	return session.Instances[name]
 }
@@ -134,8 +140,10 @@
 
 func (p *pwd) InstanceDelete(session *types.Session, instance *types.Instance) error {
 	defer observeAction("InstanceDelete", time.Now())
-	if instance.Terminal != nil {
-		instance.Terminal.Close()
+	conn := getInstanceTermConn(session.Id, instance.Name)
+	if conn != nil {
+		conn.Close()
+		delete(terms[instance.SessionId], instance.Name)
 	}
 	err := p.docker.DeleteContainer(instance.Name)
 	if err != nil && !strings.Contains(err.Error(), "No such container") {
@@ -146,7 +154,7 @@
 	p.broadcast.BroadcastTo(session.Id, "delete instance", instance.Name)
 
 	delete(session.Instances, instance.Name)
-	if err := p.storage.SessionPut(session); err != nil {
+	if err := p.storage.InstanceDelete(session.Id, instance.Name); err != nil {
 		return err
 	}
 
@@ -218,6 +226,7 @@
 	instance := &types.Instance{}
 	instance.Image = opts.Image
 	instance.IP = ip
+	instance.SessionId = session.Id
 	instance.Name = containerName
 	instance.Hostname = conf.Hostname
 	instance.Alias = conf.Alias
@@ -237,7 +246,7 @@
 
 	go p.InstanceAttachTerminal(instance)
 
-	err = p.storage.SessionPut(session)
+	err = p.storage.InstanceCreate(session.Id, instance)
 	if err != nil {
 		return nil, err
 	}
@@ -249,10 +258,11 @@
 	return instance, nil
 }
 
-func (p *pwd) InstanceWriteToTerminal(instance *types.Instance, data string) {
+func (p *pwd) InstanceWriteToTerminal(sessionId, instanceName string, data string) {
 	defer observeAction("InstanceWriteToTerminal", time.Now())
-	if instance != nil && instance.Terminal != nil && len(data) > 0 {
-		instance.Terminal.Write([]byte(data))
+	conn := getInstanceTermConn(sessionId, instanceName)
+	if conn != nil && len(data) > 0 {
+		conn.Write([]byte(data))
 	}
 }
 
@@ -270,4 +280,8 @@
 func (p *pwd) InstanceExec(instance *types.Instance, cmd []string) (int, error) {
 	defer observeAction("InstanceExec", time.Now())
 	return p.docker.Exec(instance.Name, cmd)
+}
+
+func getInstanceTermConn(sessionId, instanceName string) net.Conn {
+	return terms[sessionId][instanceName]
 }