--- conflicted
+++ resolved
@@ -1,11 +1,7 @@
 package pwd
 
 import (
-<<<<<<< HEAD
-=======
 	"io"
-	"sync"
->>>>>>> e0f0e47d
 	"time"
 
 	"github.com/play-with-docker/play-with-docker/docker"
@@ -47,14 +43,14 @@
 }
 
 type pwd struct {
-	docker    docker.DockerApi
-	tasks     SchedulerApi
-	broadcast BroadcastApi
-	storage   storage.StorageApi
+	docker      docker.DockerApi
+	tasks       SchedulerApi
+	broadcast   BroadcastApi
+	storage     storage.StorageApi
+	clientCount int32
 }
 
 type PWDApi interface {
-<<<<<<< HEAD
 	SessionNew(duration time.Duration, stack string, stackName, imageName string) (*types.Session, error)
 	SessionClose(session *types.Session) error
 	SessionGetSmallestViewPort(session *types.Session) types.ViewPort
@@ -66,39 +62,21 @@
 	InstanceResizeTerminal(instance *types.Instance, cols, rows uint) error
 	InstanceAttachTerminal(instance *types.Instance) error
 	InstanceUploadFromUrl(instance *types.Instance, url string) error
+	InstanceUploadFromReader(instance *types.Instance, filename string, reader io.Reader) error
 	InstanceGet(session *types.Session, name string) *types.Instance
+	// TODO remove this function when we add the session prefix to the PWD url
 	InstanceFindByIP(ip string) *types.Instance
 	InstanceFindByAlias(sessionPrefix, alias string) *types.Instance
 	InstanceFindByIPAndSession(sessionPrefix, ip string) *types.Instance
 	InstanceDelete(session *types.Session, instance *types.Instance) error
-	InstanceWriteToTerminal(instance *types.Instance, data string)
-=======
-	SessionNew(duration time.Duration, stack string, stackName, imageName string) (*Session, error)
-	SessionClose(session *Session) error
-	SessionGetSmallestViewPort(session *Session) ViewPort
-	SessionDeployStack(session *Session) error
-	SessionGet(id string) *Session
-	SessionLoadAndPrepare() error
-	SessionSetup(session *Session, conf SessionSetupConf) error
-
-	InstanceNew(session *Session, conf InstanceConfig) (*Instance, error)
-	InstanceResizeTerminal(instance *Instance, cols, rows uint) error
-	InstanceAttachTerminal(instance *Instance) error
-	InstanceUploadFromUrl(instance *Instance, url string) error
-	InstanceUploadFromReader(instance *Instance, filename string, reader io.Reader) error
-	InstanceGet(session *Session, name string) *Instance
-	InstanceFindByIP(ip string) *Instance
-	InstanceFindByAlias(sessionPrefix, alias string) *Instance
-	InstanceFindByIPAndSession(sessionPrefix, ip string) *Instance
-	InstanceDelete(session *Session, instance *Instance) error
-	InstanceWriteToTerminal(instance *Instance, data string)
->>>>>>> e0f0e47d
+	InstanceWriteToTerminal(sessionId, instanceName string, data string)
 	InstanceAllowedImages() []string
 	InstanceExec(instance *types.Instance, cmd []string) (int, error)
 
 	ClientNew(id string, session *types.Session) *types.Client
 	ClientResizeViewPort(client *types.Client, cols, rows uint)
 	ClientClose(client *types.Client)
+	ClientCount() int
 }
 
 func NewPWD(d docker.DockerApi, t SchedulerApi, b BroadcastApi, s storage.StorageApi) *pwd {
@@ -110,7 +88,7 @@
 	ses := float64(s)
 	i, _ := p.storage.InstanceCount()
 	ins := float64(i)
-	c, _ := p.storage.ClientCount()
+	c := p.ClientCount()
 	cli := float64(c)
 
 	clientsGauge.Set(cli)
