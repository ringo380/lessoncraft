package pwd

import (
	"fmt"
	"log"
	"math"
	"path"
	"path/filepath"
	"strings"
	"sync"
	"time"

	"github.com/play-with-docker/play-with-docker/config"
	"github.com/play-with-docker/play-with-docker/docker"
	"github.com/play-with-docker/play-with-docker/pwd/types"
	"github.com/twinj/uuid"
)

var preparedSessions = map[string]bool{}

type sessionBuilderWriter struct {
	sessionId string
	broadcast BroadcastApi
}

func (s *sessionBuilderWriter) Write(p []byte) (n int, err error) {
	s.broadcast.BroadcastTo(s.sessionId, "session builder out", string(p))
	return len(p), nil
}

type SessionSetupConf struct {
	Instances []SessionSetupInstanceConf `json:"instances"`
}

type SessionSetupInstanceConf struct {
	Image          string `json:"image"`
	Hostname       string `json:"hostname"`
	IsSwarmManager bool   `json:"is_swarm_manager"`
	IsSwarmWorker  bool   `json:"is_swarm_worker"`
}

func (p *pwd) SessionNew(duration time.Duration, stack, stackName, imageName string) (*types.Session, error) {
	defer observeAction("SessionNew", time.Now())

	s := &types.Session{}
	s.Id = uuid.NewV4().String()
	s.Instances = map[string]*types.Instance{}
	s.CreatedAt = time.Now()
	s.ExpiresAt = s.CreatedAt.Add(duration)
	s.Ready = true
	s.Stack = stack

	if s.Stack != "" {
		s.Ready = false
	}
	if stackName == "" {
		stackName = "pwd"
	}
	s.StackName = stackName
	s.ImageName = imageName

	log.Printf("NewSession id=[%s]\n", s.Id)

	if err := p.docker.CreateNetwork(s.Id); err != nil {
		log.Println("ERROR NETWORKING")
		return nil, err
	}
	log.Printf("Network [%s] created for session [%s]\n", s.Id, s.Id)

	if _, err := p.prepareSession(s); err != nil {
		log.Println(err)
		return nil, err
	}

	if err := p.storage.SessionPut(s); err != nil {
		log.Println(err)
		return nil, err
	}

	p.setGauges()

	return s, nil
}

func (p *pwd) SessionClose(s *types.Session) error {
	defer observeAction("SessionClose", time.Now())

	s.Lock()
	defer s.Unlock()

	s.StopTicker()

	p.broadcast.BroadcastTo(s.Id, "session end")
	p.broadcast.BroadcastTo(s.Id, "disconnect")
	log.Printf("Starting clean up of session [%s]\n", s.Id)
	for _, i := range s.Instances {
		err := p.InstanceDelete(s, i)
		if err != nil {
			log.Println(err)
			return err
		}
	}
	// Disconnect PWD daemon from the network
	if err := p.docker.DisconnectNetwork(config.PWDContainerName, s.Id); err != nil {
		if !strings.Contains(err.Error(), "is not connected to the network") {
			log.Println("ERROR NETWORKING")
			return err
		}
	}
	log.Printf("Disconnected pwd from network [%s]\n", s.Id)
	if err := p.docker.DeleteNetwork(s.Id); err != nil {
		if !strings.Contains(err.Error(), "not found") {
			log.Println(err)
			return err
		}
	}

	err := p.storage.SessionDelete(s.Id)
	if err != nil {
		return err
	}

	log.Printf("Cleaned up session [%s]\n", s.Id)
	p.setGauges()
	return nil

}

func (p *pwd) SessionGetSmallestViewPort(s *types.Session) types.ViewPort {
	defer observeAction("SessionGetSmallestViewPort", time.Now())

	minRows := s.Clients[0].ViewPort.Rows
	minCols := s.Clients[0].ViewPort.Cols

	for _, c := range s.Clients {
		minRows = uint(math.Min(float64(minRows), float64(c.ViewPort.Rows)))
		minCols = uint(math.Min(float64(minCols), float64(c.ViewPort.Cols)))
	}

	return types.ViewPort{Rows: minRows, Cols: minCols}
}

func (p *pwd) SessionDeployStack(s *types.Session) error {
	defer observeAction("SessionDeployStack", time.Now())

	if s.Ready {
		// a stack was already deployed on this session, just ignore
		return nil
	}

	s.Ready = false
	p.broadcast.BroadcastTo(s.Id, "session ready", false)
	i, err := p.InstanceNew(s, InstanceConfig{ImageName: s.ImageName, Host: s.Host})
	if err != nil {
		log.Printf("Error creating instance for stack [%s]: %s\n", s.Stack, err)
		return err
	}

	_, fileName := filepath.Split(s.Stack)
	err = p.InstanceUploadFromUrl(i, fileName, "/var/run/pwd/uploads", s.Stack)
	if err != nil {
		log.Printf("Error uploading stack file [%s]: %s\n", s.Stack, err)
		return err
	}

	fileName = path.Base(s.Stack)
	file := fmt.Sprintf("/var/run/pwd/uploads/%s", fileName)
	cmd := fmt.Sprintf("docker swarm init --advertise-addr eth0 && docker-compose -f %s pull && docker stack deploy -c %s %s", file, file, s.StackName)

	w := sessionBuilderWriter{sessionId: s.Id, broadcast: p.broadcast}
	code, err := p.docker.ExecAttach(i.Name, []string{"sh", "-c", cmd}, &w)
	if err != nil {
		log.Printf("Error executing stack [%s]: %s\n", s.Stack, err)
		return err
	}

	log.Printf("Stack execution finished with code %d\n", code)
	s.Ready = true
	p.broadcast.BroadcastTo(s.Id, "session ready", true)
	if err := p.storage.SessionPut(s); err != nil {
		return err
	}
	return nil
}

func (p *pwd) SessionGet(sessionId string) *types.Session {
	defer observeAction("SessionGet", time.Now())

	s, _ := p.storage.SessionGet(sessionId)

<<<<<<< HEAD
	if _, err := p.prepareSession(s); err != nil {
=======
	if err := p.prepareSession(s); err != nil {
>>>>>>> a6fdfcaa
		log.Println(err)
		return nil
	}
	return s
}

func (p *pwd) SessionSetup(session *types.Session, conf SessionSetupConf) error {
	defer observeAction("SessionSetup", time.Now())
	var tokens *docker.SwarmTokens = nil
	var firstSwarmManager *types.Instance = nil

	// first look for a swarm manager and create it
	for _, conf := range conf.Instances {
		if conf.IsSwarmManager {
			instanceConf := InstanceConfig{
				ImageName: conf.Image,
				Hostname:  conf.Hostname,
				Host:      session.Host,
			}
			i, err := p.InstanceNew(session, instanceConf)
			if err != nil {
				return err
			}
			if i.Docker == nil {
				dock, err := p.docker.New(i.IP, i.Cert, i.Key)
				if err != nil {
					return err
				}
				i.Docker = dock
			}
			tkns, err := i.Docker.SwarmInit()
			if err != nil {
				return err
			}
			tokens = tkns
			firstSwarmManager = i
			break
		}
	}

	// now create the rest in parallel

	wg := sync.WaitGroup{}
	for _, c := range conf.Instances {
		if firstSwarmManager != nil && c.Hostname != firstSwarmManager.Hostname {
			wg.Add(1)
			go func(c SessionSetupInstanceConf) {
				defer wg.Done()
				instanceConf := InstanceConfig{
					ImageName: c.Image,
					Hostname:  c.Hostname,
				}
				i, err := p.InstanceNew(session, instanceConf)
				if err != nil {
					log.Println(err)
					return
				}
				if c.IsSwarmManager || c.IsSwarmWorker {
					// check if we have connection to the daemon, if not, create it
					if i.Docker == nil {
						dock, err := p.docker.New(i.IP, i.Cert, i.Key)
						if err != nil {
							log.Println(err)
							return
						}
						i.Docker = dock
					}
				}

				if firstSwarmManager != nil {
					if c.IsSwarmManager {
						// this is a swarm manager
						// cluster has already been initiated, join as manager
						err := i.Docker.SwarmJoin(fmt.Sprintf("%s:2377", firstSwarmManager.IP), tokens.Manager)
						if err != nil {
							log.Println(err)
							return
						}
					}
					if c.IsSwarmWorker {
						// this is a swarm worker
						err := i.Docker.SwarmJoin(fmt.Sprintf("%s:2377", firstSwarmManager.IP), tokens.Worker)
						if err != nil {
							log.Println(err)
							return
						}
					}
				}
			}(c)
		}
	}
	wg.Wait()

	return nil
}

func isSessionPrepared(sessionId string) bool {
	_, ok := preparedSessions[sessionId]
	return ok
}

// This function should be called any time a session needs to be prepared:
// 1. Like when it is created
// 2. When it was loaded from storage
<<<<<<< HEAD
func (p *pwd) prepareSession(session *types.Session) (bool, error) {
	session.Lock()
	defer session.Unlock()

	if isSessionPrepared(session.Id) {
		return false, nil
=======
func (p *pwd) prepareSession(session *types.Session) error {
	session.Lock()
	defer session.Unlock()

	if session.IsPrepared() {
		return nil
>>>>>>> a6fdfcaa
	}

	p.scheduleSessionClose(session)

	// Connect PWD daemon to the new network
	if err := p.connectToNetwork(session); err != nil {
		return false, err
	}

	// Schedule periodic tasks
	p.tasks.Schedule(session)

	for _, i := range session.Instances {
		// wire the session back to the instance
		i.Session = session
		go p.InstanceAttachTerminal(i)
	}
<<<<<<< HEAD
	preparedSessions[session.Id] = true

	return true, nil
=======
	session.SetPrepared()

	return nil
>>>>>>> a6fdfcaa
}

func (p *pwd) scheduleSessionClose(s *types.Session) {
	timeLeft := s.ExpiresAt.Sub(time.Now())
	s.SetClosingTimer(time.AfterFunc(timeLeft, func() {
		p.SessionClose(s)
	}))
}

func (p *pwd) connectToNetwork(s *types.Session) error {
	ip, err := p.docker.ConnectNetwork(config.PWDContainerName, s.Id, s.PwdIpAddress)
	if err != nil {
		log.Println("ERROR NETWORKING")
		return err
	}
	s.PwdIpAddress = ip
	log.Printf("Connected %s to network [%s]\n", config.PWDContainerName, s.Id)
	return nil
}<|MERGE_RESOLUTION|>--- conflicted
+++ resolved
@@ -188,11 +188,7 @@
 
 	s, _ := p.storage.SessionGet(sessionId)
 
-<<<<<<< HEAD
 	if _, err := p.prepareSession(s); err != nil {
-=======
-	if err := p.prepareSession(s); err != nil {
->>>>>>> a6fdfcaa
 		log.Println(err)
 		return nil
 	}
@@ -297,21 +293,12 @@
 // This function should be called any time a session needs to be prepared:
 // 1. Like when it is created
 // 2. When it was loaded from storage
-<<<<<<< HEAD
 func (p *pwd) prepareSession(session *types.Session) (bool, error) {
 	session.Lock()
 	defer session.Unlock()
 
 	if isSessionPrepared(session.Id) {
 		return false, nil
-=======
-func (p *pwd) prepareSession(session *types.Session) error {
-	session.Lock()
-	defer session.Unlock()
-
-	if session.IsPrepared() {
-		return nil
->>>>>>> a6fdfcaa
 	}
 
 	p.scheduleSessionClose(session)
@@ -329,15 +316,9 @@
 		i.Session = session
 		go p.InstanceAttachTerminal(i)
 	}
-<<<<<<< HEAD
 	preparedSessions[session.Id] = true
 
 	return true, nil
-=======
-	session.SetPrepared()
-
-	return nil
->>>>>>> a6fdfcaa
 }
 
 func (p *pwd) scheduleSessionClose(s *types.Session) {
