package handlers

import (
	"crypto/tls"
	"fmt"
	"log"
	"net/http"
	"time"

	"golang.org/x/crypto/acme/autocert"

	gh "github.com/gorilla/handlers"
	"github.com/gorilla/mux"
	"github.com/play-with-docker/play-with-docker/config"
	"github.com/play-with-docker/play-with-docker/event"
	"github.com/play-with-docker/play-with-docker/pwd"
	"github.com/prometheus/client_golang/prometheus/promhttp"
	"github.com/urfave/negroni"
)

var core pwd.PWDApi
var e event.EventApi

type HandlerExtender func(h *mux.Router)

func Bootstrap(c pwd.PWDApi, ev event.EventApi) {
	core = c
	e = ev
}

func Register(extend HandlerExtender) {
	r := mux.NewRouter()
	corsRouter := mux.NewRouter()

	corsHandler := gh.CORS(gh.AllowCredentials(), gh.AllowedHeaders([]string{"x-requested-with", "content-type"}), gh.AllowedMethods([]string{"GET", "POST", "HEAD", "DELETE"}), gh.AllowedOrigins([]string{"*"}))

	// Specific routes
	r.HandleFunc("/ping", Ping).Methods("GET")
	corsRouter.HandleFunc("/instances/images", GetInstanceImages).Methods("GET")
	corsRouter.HandleFunc("/sessions/{sessionId}", GetSession).Methods("GET")
	corsRouter.HandleFunc("/sessions/{sessionId}", CloseSession).Methods("DELETE")
	corsRouter.HandleFunc("/sessions/{sessionId}/setup", SessionSetup).Methods("POST")
	corsRouter.HandleFunc("/sessions/{sessionId}/instances", NewInstance).Methods("POST")
	corsRouter.HandleFunc("/sessions/{sessionId}/instances/{instanceName}/uploads", FileUpload).Methods("POST")
	corsRouter.HandleFunc("/sessions/{sessionId}/instances/{instanceName}", DeleteInstance).Methods("DELETE")
	corsRouter.HandleFunc("/sessions/{sessionId}/instances/{instanceName}/exec", Exec).Methods("POST")

	r.HandleFunc("/ooc", func(rw http.ResponseWriter, r *http.Request) {
		http.ServeFile(rw, r, "./www/ooc.html")
	}).Methods("GET")
	r.HandleFunc("/503", func(rw http.ResponseWriter, r *http.Request) {
		http.ServeFile(rw, r, "./www/503.html")
	}).Methods("GET")
	r.HandleFunc("/p/{sessionId}", Home).Methods("GET")
	r.PathPrefix("/assets").Handler(http.FileServer(http.Dir("./www")))
	r.HandleFunc("/robots.txt", func(rw http.ResponseWriter, r *http.Request) {
		http.ServeFile(rw, r, "www/robots.txt")
	})
	r.HandleFunc("/sdk.js", func(rw http.ResponseWriter, r *http.Request) {
		http.ServeFile(rw, r, "www/sdk.js")
	})

	corsRouter.HandleFunc("/sessions/{sessionId}/ws/", WSH)
	r.Handle("/metrics", promhttp.Handler())

	// Generic routes
	r.HandleFunc("/", func(rw http.ResponseWriter, r *http.Request) {
		http.ServeFile(rw, r, "./www/landing.html")
	}).Methods("GET")

	r.HandleFunc("/users/me", LoggedInUser).Methods("GET")
	r.HandleFunc("/users/{userId}", GetUser).Methods("GET")
	r.HandleFunc("/oauth/providers", ListProviders).Methods("GET")
	r.HandleFunc("/oauth/providers/{provider}/login", Login).Methods("GET")
	r.HandleFunc("/oauth/providers/{provider}/callback", LoginCallback).Methods("GET")

	corsRouter.HandleFunc("/", NewSession).Methods("POST")

	if extend != nil {
		extend(corsRouter)
	}

	n := negroni.Classic()
	r.PathPrefix("/").Handler(negroni.New(negroni.Wrap(corsHandler(corsRouter))))
	n.UseHandler(r)

	httpServer := http.Server{
		Addr:              "0.0.0.0:" + config.PortNumber,
		Handler:           n,
		IdleTimeout:       30 * time.Second,
		ReadHeaderTimeout: 5 * time.Second,
	}

	if config.UseLetsEncrypt {
		certManager := autocert.Manager{
			Prompt:     autocert.AcceptTOS,
			HostPolicy: autocert.HostWhitelist(config.LetsEncryptDomains...),
			Cache:      autocert.DirCache(config.LetsEncryptCertsDir),
		}

		httpServer.TLSConfig = &tls.Config{
			GetCertificate: certManager.GetCertificate,
		}

		go func() {
			http.HandleFunc("/", func(rw http.ResponseWriter, r *http.Request) {
				http.Redirect(rw, r, fmt.Sprintf("https://%s", r.Host), http.StatusMovedPermanently)
			})
			log.Println("Starting redirect server")
			log.Fatal(http.ListenAndServe(":3001", nil))
			log.Fatal(httpServer.ListenAndServe())
		}()

		log.Println("Listening on port " + config.PortNumber)
		log.Fatal(httpServer.ListenAndServeTLS("", ""))
	} else {
		log.Println("Listening on port " + config.PortNumber)
		log.Fatal(httpServer.ListenAndServe())
	}
<<<<<<< HEAD
}

func RegisterEvents(s *socketio.Server) {
	ws = s
	e.OnAny(broadcastEvent)
}

func broadcastEvent(eventType event.EventType, sessionId string, args ...interface{}) {
	ws.BroadcastTo(sessionId, eventType.String(), args...)
=======

>>>>>>> 5f8edd12
}<|MERGE_RESOLUTION|>--- conflicted
+++ resolved
@@ -117,17 +117,4 @@
 		log.Println("Listening on port " + config.PortNumber)
 		log.Fatal(httpServer.ListenAndServe())
 	}
-<<<<<<< HEAD
-}
-
-func RegisterEvents(s *socketio.Server) {
-	ws = s
-	e.OnAny(broadcastEvent)
-}
-
-func broadcastEvent(eventType event.EventType, sessionId string, args ...interface{}) {
-	ws.BroadcastTo(sessionId, eventType.String(), args...)
-=======
-
->>>>>>> 5f8edd12
 }