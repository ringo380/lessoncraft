--- conflicted
+++ resolved
@@ -340,20 +340,6 @@
 	container, err := d.c.ContainerCreate(context.Background(), cf, h, networkConf, opts.ContainerName)
 
 	if err != nil {
-<<<<<<< HEAD
-		if client.IsErrNotFound(err) {
-			log.Printf("Unable to find image '%s' locally\n", opts.Image)
-			if err = d.pullImage(context.Background(), opts.Image); err != nil {
-				return
-			}
-			container, err = d.c.ContainerCreate(context.Background(), cf, h, networkConf, opts.ContainerName)
-			if err != nil {
-				return
-			}
-		} else {
-			return
-		}
-=======
 		//if client.IsErrImageNotFound(err) {
 		//log.Printf("Unable to find image '%s' locally\n", opts.Image)
 		//if err = d.pullImage(context.Background(), opts.Image); err != nil {
@@ -364,9 +350,8 @@
 		//return "", err
 		//}
 		//} else {
-		return "", err
+		return err
 		//}
->>>>>>> db6e23e1
 	}
 
 	//connect remaining networks if there are any
@@ -440,7 +425,7 @@
 	if err != nil {
 		return 0, err
 	}
-	resp, err := d.c.ContainerExecAttach(context.Background(), e.ID, types.ExecStartCheck{Tty: true})
+	resp, err := d.c.ContainerExecAttach(context.Background(), e.ID, types.ExecConfig{AttachStdout: true, AttachStderr: true, Tty: true})
 	if err != nil {
 		return 0, err
 	}
