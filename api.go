package main

import (
	"log"
	"net/http"
	"os"

	gh "github.com/gorilla/handlers"
	"github.com/gorilla/mux"
	"github.com/miekg/dns"
	"github.com/play-with-docker/play-with-docker/config"
	"github.com/play-with-docker/play-with-docker/handlers"
	"github.com/play-with-docker/play-with-docker/services"
	"github.com/play-with-docker/play-with-docker/templates"
	"github.com/prometheus/client_golang/prometheus/promhttp"
	"github.com/urfave/negroni"
)

func main() {

	config.ParseFlags()

	bypassCaptcha := len(os.Getenv("GOOGLE_RECAPTCHA_DISABLED")) > 0

	// Start the DNS server
	dns.HandleFunc(".", handlers.DnsRequest)
	udpDnsServer := &dns.Server{Addr: ":53", Net: "udp"}
	go func() {
		err := udpDnsServer.ListenAndServe()
		if err != nil {
			log.Fatal(err)
		}
	}()
	tcpDnsServer := &dns.Server{Addr: ":53", Net: "tcp"}
	go func() {
		err := tcpDnsServer.ListenAndServe()
		if err != nil {
			log.Fatal(err)
		}
	}()

	server := services.CreateWSServer()
	server.On("connection", handlers.WS)
	server.On("error", handlers.WSError)

	err := services.LoadSessionsFromDisk()
	if err != nil && !os.IsNotExist(err) {
		log.Fatal("Error decoding sessions from disk ", err)
	}

	r := mux.NewRouter()
	corsRouter := mux.NewRouter()

	// Reverse proxy (needs to be the first route, to make sure it is the first thing we check)
	//proxyHandler := handlers.NewMultipleHostReverseProxy()
	//websocketProxyHandler := handlers.NewMultipleHostWebsocketReverseProxy()

	tcpHandler := handlers.NewTCPProxy()

	corsHandler := gh.CORS(gh.AllowCredentials(), gh.AllowedHeaders([]string{"x-requested-with", "content-type"}), gh.AllowedOrigins([]string{"*"}))

	// Specific routes
<<<<<<< HEAD
	r.Host(`{subdomain:.*}{node:pwd[0-9]{1,3}_[0-9]{1,3}_[0-9]{1,3}_[0-9]{1,3}}-{port:[0-9]*}.{tld:.*}`).Handler(tcpHandler)
	r.Host(`{subdomain:.*}{node:pwd[0-9]{1,3}_[0-9]{1,3}_[0-9]{1,3}_[0-9]{1,3}}.{tld:.*}`).Handler(tcpHandler)
	r.Host(`pwd{alias:.*}-{session:.*}-{port:[0-9]*}.{tld:.*}`).Handler(tcpHandler)
	r.Host(`pwd{alias:.*}-{session:.*}.{tld:.*}`).Handler(tcpHandler)
=======
	r.Host(`{subdomain:.*}{node:pwd[0-9]{1,3}-[0-9]{1,3}-[0-9]{1,3}-[0-9]{1,3}}-{port:[0-9]*}.{tld:.*}`).Handler(tcpHandler)
	r.Host(`{subdomain:.*}{node:pwd[0-9]{1,3}-[0-9]{1,3}-[0-9]{1,3}-[0-9]{1,3}}.{tld:.*}`).Handler(tcpHandler)
>>>>>>> 2652cb26
	r.HandleFunc("/ping", handlers.Ping).Methods("GET")
	corsRouter.HandleFunc("/instances/images", handlers.GetInstanceImages).Methods("GET")
	corsRouter.HandleFunc("/sessions/{sessionId}", handlers.GetSession).Methods("GET")
	corsRouter.HandleFunc("/sessions/{sessionId}/instances", handlers.NewInstance).Methods("POST")
	corsRouter.HandleFunc("/sessions/{sessionId}/instances/{instanceName}/uploads", handlers.FileUpload).Methods("POST")
	corsRouter.HandleFunc("/sessions/{sessionId}/instances/{instanceName}", handlers.DeleteInstance).Methods("DELETE")
	corsRouter.HandleFunc("/sessions/{sessionId}/instances/{instanceName}/exec", handlers.Exec).Methods("POST")

	h := func(w http.ResponseWriter, r *http.Request) {
		http.ServeFile(w, r, "./www/index.html")
	}

	r.HandleFunc("/p/{sessionId}", h).Methods("GET")
	r.PathPrefix("/assets").Handler(http.FileServer(http.Dir("./www")))
	r.HandleFunc("/robots.txt", func(rw http.ResponseWriter, r *http.Request) {
		http.ServeFile(rw, r, "www/robots.txt")
	})
	r.HandleFunc("/sdk.js", func(rw http.ResponseWriter, r *http.Request) {
		http.ServeFile(rw, r, "www/sdk.js")
	})

	corsRouter.Handle("/sessions/{sessionId}/ws/", server)
	r.Handle("/metrics", promhttp.Handler())

	// Generic routes
	r.HandleFunc("/", func(rw http.ResponseWriter, r *http.Request) {
		if bypassCaptcha {
			http.ServeFile(rw, r, "./www/bypass.html")
		} else {
			welcome, tmplErr := templates.GetWelcomeTemplate()
			if tmplErr != nil {
				log.Fatal(tmplErr)
			}
			rw.Write(welcome)
		}
	}).Methods("GET")

	corsRouter.HandleFunc("/", handlers.NewSession).Methods("POST")

	n := negroni.Classic()
	r.PathPrefix("/").Handler(negroni.New(negroni.Wrap(corsHandler(corsRouter))))
	n.UseHandler(r)

	go func() {
		log.Println("Listening on port " + config.PortNumber)
		log.Fatal(http.ListenAndServe("0.0.0.0:"+config.PortNumber, n))
	}()

<<<<<<< HEAD
	// Now listen for TLS connections that need to be proxied
	handlers.StartTLSProxy(config.SSLPortNumber)
}
=======
	ssl := mux.NewRouter()
	sslProxyHandler := handlers.NewSSLDaemonHandler()
	ssl.Host(`{subdomain:.*}{node:pwd[0-9]{1,3}-[0-9]{1,3}-[0-9]{1,3}-[0-9]{1,3}}-2375.{tld:.*}`).Handler(sslProxyHandler)
	log.Println("Listening TLS on port " + config.SSLPortNumber)

	s := &http.Server{Addr: "0.0.0.0:" + config.SSLPortNumber, Handler: ssl}
	s.TLSConfig = &tls.Config{}
	s.TLSConfig.GetCertificate = func(clientHello *tls.ClientHelloInfo) (*tls.Certificate, error) {

		chunks := strings.Split(clientHello.ServerName, ".")
		chunks = strings.Split(chunks[0], "-")
		ipAndPort := strings.TrimPrefix(chunks[0], "pwd")
		ip := strings.Replace(ipAndPort[0:strings.LastIndex(ipAndPort, "-")], "-", ".", -1)
		i := services.FindInstanceByIP(ip)
		if i == nil {
			return nil, fmt.Errorf("Instance %s doesn't exist", clientHello.ServerName)
		}
		if i.GetCertificate() == nil {
			return nil, fmt.Errorf("Instance %s doesn't have a certificate", clientHello.ServerName)
		}
		return i.GetCertificate(), nil
	}
	log.Fatal(s.ListenAndServeTLS("", ""))
}

var dnsFilter = regexp.MustCompile(`pwd[0-9]{1,3}-[0-9]{1,3}-[0-9]{1,3}-[0-9]{1,3}`)

func handleDnsRequest(w dns.ResponseWriter, r *dns.Msg) {
	if len(r.Question) > 0 && dnsFilter.MatchString(r.Question[0].Name) {
		// this is something we know about and we should try to handle
		question := r.Question[0].Name
		domainChunks := strings.Split(question, ".")
		ipAndPort := strings.TrimPrefix(domainChunks[0], "pwd")
		ip := ""

		if len(strings.Split(ipAndPort, "-")) == 5 {
			ip = strings.Replace(ipAndPort[0:strings.LastIndex(ipAndPort, "-")], "-", ".", -1)
		} else {
			ip = strings.Replace(ipAndPort, "-", ".", -1)
		}

		m := new(dns.Msg)
		m.SetReply(r)
		m.Authoritative = true
		m.RecursionAvailable = true
		a, err := dns.NewRR(fmt.Sprintf("%s 60 IN A %s", question, ip))
		if err != nil {
			log.Fatal(err)
		}
		m.Answer = append(m.Answer, a)
		w.WriteMsg(m)
		return
	} else {
		if len(r.Question) > 0 {
			question := r.Question[0].Name

			if question == "localhost." {
				log.Printf("Not a PWD host. Asked for [localhost.] returning automatically [127.0.0.1]\n")
				m := new(dns.Msg)
				m.SetReply(r)
				m.Authoritative = true
				m.RecursionAvailable = true
				a, err := dns.NewRR(fmt.Sprintf("%s 60 IN A 127.0.0.1", question))
				if err != nil {
					log.Fatal(err)
				}
				m.Answer = append(m.Answer, a)
				w.WriteMsg(m)
				return
			}

			log.Printf("Not a PWD host. Looking up [%s]\n", question)
			ips, err := net.LookupIP(question)
			if err != nil {
				// we have no information about this and we are not a recursive dns server, so we just fail so the client can fallback to the next dns server it has configured
				w.Close()
				// dns.HandleFailed(w, r)
				return
			}
			log.Printf("Not a PWD host. Looking up [%s] got [%s]\n", question, ips)
			m := new(dns.Msg)
			m.SetReply(r)
			m.Authoritative = true
			m.RecursionAvailable = true
			for _, ip := range ips {
				ipv4 := ip.To4()
				if ipv4 == nil {
					a, err := dns.NewRR(fmt.Sprintf("%s 60 IN AAAA %s", question, ip.String()))
					if err != nil {
						log.Fatal(err)
					}
					m.Answer = append(m.Answer, a)
				} else {
					a, err := dns.NewRR(fmt.Sprintf("%s 60 IN A %s", question, ipv4.String()))
					if err != nil {
						log.Fatal(err)
					}
					m.Answer = append(m.Answer, a)
				}
			}
			w.WriteMsg(m)
			return

		} else {
			log.Printf("Not a PWD host. Got DNS without any question\n")
			// we have no information about this and we are not a recursive dns server, so we just fail so the client can fallback to the next dns server it has configured
			w.Close()
			// dns.HandleFailed(w, r)
			return
		}
	}
}

>>>>>>> 2652cb26
<|MERGE_RESOLUTION|>--- conflicted
+++ resolved
@@ -60,15 +60,10 @@
 	corsHandler := gh.CORS(gh.AllowCredentials(), gh.AllowedHeaders([]string{"x-requested-with", "content-type"}), gh.AllowedOrigins([]string{"*"}))
 
 	// Specific routes
-<<<<<<< HEAD
-	r.Host(`{subdomain:.*}{node:pwd[0-9]{1,3}_[0-9]{1,3}_[0-9]{1,3}_[0-9]{1,3}}-{port:[0-9]*}.{tld:.*}`).Handler(tcpHandler)
-	r.Host(`{subdomain:.*}{node:pwd[0-9]{1,3}_[0-9]{1,3}_[0-9]{1,3}_[0-9]{1,3}}.{tld:.*}`).Handler(tcpHandler)
+	r.Host(`{subdomain:.*}{node:pwd[0-9]{1,3}-[0-9]{1,3}-[0-9]{1,3}-[0-9]{1,3}}-{port:[0-9]*}.{tld:.*}`).Handler(tcpHandler)
+	r.Host(`{subdomain:.*}{node:pwd[0-9]{1,3}-[0-9]{1,3}-[0-9]{1,3}-[0-9]{1,3}}.{tld:.*}`).Handler(tcpHandler)
 	r.Host(`pwd{alias:.*}-{session:.*}-{port:[0-9]*}.{tld:.*}`).Handler(tcpHandler)
 	r.Host(`pwd{alias:.*}-{session:.*}.{tld:.*}`).Handler(tcpHandler)
-=======
-	r.Host(`{subdomain:.*}{node:pwd[0-9]{1,3}-[0-9]{1,3}-[0-9]{1,3}-[0-9]{1,3}}-{port:[0-9]*}.{tld:.*}`).Handler(tcpHandler)
-	r.Host(`{subdomain:.*}{node:pwd[0-9]{1,3}-[0-9]{1,3}-[0-9]{1,3}-[0-9]{1,3}}.{tld:.*}`).Handler(tcpHandler)
->>>>>>> 2652cb26
 	r.HandleFunc("/ping", handlers.Ping).Methods("GET")
 	corsRouter.HandleFunc("/instances/images", handlers.GetInstanceImages).Methods("GET")
 	corsRouter.HandleFunc("/sessions/{sessionId}", handlers.GetSession).Methods("GET")
@@ -117,122 +112,6 @@
 		log.Fatal(http.ListenAndServe("0.0.0.0:"+config.PortNumber, n))
 	}()
 
-<<<<<<< HEAD
 	// Now listen for TLS connections that need to be proxied
 	handlers.StartTLSProxy(config.SSLPortNumber)
-}
-=======
-	ssl := mux.NewRouter()
-	sslProxyHandler := handlers.NewSSLDaemonHandler()
-	ssl.Host(`{subdomain:.*}{node:pwd[0-9]{1,3}-[0-9]{1,3}-[0-9]{1,3}-[0-9]{1,3}}-2375.{tld:.*}`).Handler(sslProxyHandler)
-	log.Println("Listening TLS on port " + config.SSLPortNumber)
-
-	s := &http.Server{Addr: "0.0.0.0:" + config.SSLPortNumber, Handler: ssl}
-	s.TLSConfig = &tls.Config{}
-	s.TLSConfig.GetCertificate = func(clientHello *tls.ClientHelloInfo) (*tls.Certificate, error) {
-
-		chunks := strings.Split(clientHello.ServerName, ".")
-		chunks = strings.Split(chunks[0], "-")
-		ipAndPort := strings.TrimPrefix(chunks[0], "pwd")
-		ip := strings.Replace(ipAndPort[0:strings.LastIndex(ipAndPort, "-")], "-", ".", -1)
-		i := services.FindInstanceByIP(ip)
-		if i == nil {
-			return nil, fmt.Errorf("Instance %s doesn't exist", clientHello.ServerName)
-		}
-		if i.GetCertificate() == nil {
-			return nil, fmt.Errorf("Instance %s doesn't have a certificate", clientHello.ServerName)
-		}
-		return i.GetCertificate(), nil
-	}
-	log.Fatal(s.ListenAndServeTLS("", ""))
-}
-
-var dnsFilter = regexp.MustCompile(`pwd[0-9]{1,3}-[0-9]{1,3}-[0-9]{1,3}-[0-9]{1,3}`)
-
-func handleDnsRequest(w dns.ResponseWriter, r *dns.Msg) {
-	if len(r.Question) > 0 && dnsFilter.MatchString(r.Question[0].Name) {
-		// this is something we know about and we should try to handle
-		question := r.Question[0].Name
-		domainChunks := strings.Split(question, ".")
-		ipAndPort := strings.TrimPrefix(domainChunks[0], "pwd")
-		ip := ""
-
-		if len(strings.Split(ipAndPort, "-")) == 5 {
-			ip = strings.Replace(ipAndPort[0:strings.LastIndex(ipAndPort, "-")], "-", ".", -1)
-		} else {
-			ip = strings.Replace(ipAndPort, "-", ".", -1)
-		}
-
-		m := new(dns.Msg)
-		m.SetReply(r)
-		m.Authoritative = true
-		m.RecursionAvailable = true
-		a, err := dns.NewRR(fmt.Sprintf("%s 60 IN A %s", question, ip))
-		if err != nil {
-			log.Fatal(err)
-		}
-		m.Answer = append(m.Answer, a)
-		w.WriteMsg(m)
-		return
-	} else {
-		if len(r.Question) > 0 {
-			question := r.Question[0].Name
-
-			if question == "localhost." {
-				log.Printf("Not a PWD host. Asked for [localhost.] returning automatically [127.0.0.1]\n")
-				m := new(dns.Msg)
-				m.SetReply(r)
-				m.Authoritative = true
-				m.RecursionAvailable = true
-				a, err := dns.NewRR(fmt.Sprintf("%s 60 IN A 127.0.0.1", question))
-				if err != nil {
-					log.Fatal(err)
-				}
-				m.Answer = append(m.Answer, a)
-				w.WriteMsg(m)
-				return
-			}
-
-			log.Printf("Not a PWD host. Looking up [%s]\n", question)
-			ips, err := net.LookupIP(question)
-			if err != nil {
-				// we have no information about this and we are not a recursive dns server, so we just fail so the client can fallback to the next dns server it has configured
-				w.Close()
-				// dns.HandleFailed(w, r)
-				return
-			}
-			log.Printf("Not a PWD host. Looking up [%s] got [%s]\n", question, ips)
-			m := new(dns.Msg)
-			m.SetReply(r)
-			m.Authoritative = true
-			m.RecursionAvailable = true
-			for _, ip := range ips {
-				ipv4 := ip.To4()
-				if ipv4 == nil {
-					a, err := dns.NewRR(fmt.Sprintf("%s 60 IN AAAA %s", question, ip.String()))
-					if err != nil {
-						log.Fatal(err)
-					}
-					m.Answer = append(m.Answer, a)
-				} else {
-					a, err := dns.NewRR(fmt.Sprintf("%s 60 IN A %s", question, ipv4.String()))
-					if err != nil {
-						log.Fatal(err)
-					}
-					m.Answer = append(m.Answer, a)
-				}
-			}
-			w.WriteMsg(m)
-			return
-
-		} else {
-			log.Printf("Not a PWD host. Got DNS without any question\n")
-			// we have no information about this and we are not a recursive dns server, so we just fail so the client can fallback to the next dns server it has configured
-			w.Close()
-			// dns.HandleFailed(w, r)
-			return
-		}
-	}
-}
-
->>>>>>> 2652cb26
+}