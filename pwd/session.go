--- conflicted
+++ resolved
@@ -36,29 +36,7 @@
 	IsSwarmWorker  bool   `json:"is_swarm_worker"`
 }
 
-<<<<<<< HEAD
 func (p *pwd) SessionNew(duration time.Duration, stack, stackName, imageName string) (*types.Session, error) {
-=======
-type Session struct {
-	rw           sync.Mutex
-	Id           string               `json:"id"`
-	Instances    map[string]*Instance `json:"instances"`
-	CreatedAt    time.Time            `json:"created_at"`
-	ExpiresAt    time.Time            `json:"expires_at"`
-	PwdIpAddress string               `json:"pwd_ip_address"`
-	Ready        bool                 `json:"ready"`
-	Stack        string               `json:"stack"`
-	StackName    string               `json:"stack_name"`
-	ImageName    string               `json:"image_name"`
-	Host         string               `json:"host"`
-	closingTimer *time.Timer          `json:"-"`
-	scheduled    bool                 `json:"-"`
-	clients      []*Client            `json:"-"`
-	ticker       *time.Ticker         `json:"-"`
-}
-
-func (p *pwd) SessionNew(duration time.Duration, stack, stackName, imageName string) (*Session, error) {
->>>>>>> de281eb5
 	defer observeAction("SessionNew", time.Now())
 
 	s := &types.Session{}
