package handlers

import (
	"crypto/tls"
	"fmt"
	"log"
	"net/http"
	"time"

	"golang.org/x/crypto/acme/autocert"

	"github.com/googollee/go-socket.io"
	gh "github.com/gorilla/handlers"
	"github.com/gorilla/mux"
	"github.com/play-with-docker/play-with-docker/config"
	"github.com/play-with-docker/play-with-docker/event"
	"github.com/play-with-docker/play-with-docker/pwd"
	"github.com/prometheus/client_golang/prometheus/promhttp"
	"github.com/urfave/negroni"
)

var core pwd.PWDApi
<<<<<<< HEAD
var e event.EventApi
var ws *socketio.Server

type HandlerExtender func(h *mux.Router)

func Bootstrap(c pwd.PWDApi, ev event.EventApi) {
	core = c
	e = ev
}
=======
var broadcast pwd.BroadcastApi
>>>>>>> db6e23e1

func Register(extend HandlerExtender) {
	server, err := socketio.NewServer(nil)
	if err != nil {
		log.Fatal(err)
	}
	server.On("connection", WS)
	server.On("error", WSError)

	RegisterEvents(server)

<<<<<<< HEAD
	r := mux.NewRouter()
	corsRouter := mux.NewRouter()

	corsHandler := gh.CORS(gh.AllowCredentials(), gh.AllowedHeaders([]string{"x-requested-with", "content-type"}), gh.AllowedMethods([]string{"GET", "POST", "HEAD", "DELETE"}), gh.AllowedOrigins([]string{"*"}))

	// Specific routes
	r.HandleFunc("/ping", Ping).Methods("GET")
	corsRouter.HandleFunc("/instances/images", GetInstanceImages).Methods("GET")
	corsRouter.HandleFunc("/sessions/{sessionId}", GetSession).Methods("GET")
	corsRouter.HandleFunc("/sessions/{sessionId}", CloseSession).Methods("DELETE")
	corsRouter.HandleFunc("/sessions/{sessionId}/setup", SessionSetup).Methods("POST")
	corsRouter.HandleFunc("/sessions/{sessionId}/instances", NewInstance).Methods("POST")
	corsRouter.HandleFunc("/sessions/{sessionId}/instances/{instanceName}/uploads", FileUpload).Methods("POST")
	corsRouter.HandleFunc("/sessions/{sessionId}/instances/{instanceName}", DeleteInstance).Methods("DELETE")
	corsRouter.HandleFunc("/sessions/{sessionId}/instances/{instanceName}/exec", Exec).Methods("POST")

	r.HandleFunc("/ooc", func(rw http.ResponseWriter, r *http.Request) {
		http.ServeFile(rw, r, "./www/ooc.html")
	}).Methods("GET")
	r.HandleFunc("/503", func(rw http.ResponseWriter, r *http.Request) {
		http.ServeFile(rw, r, "./www/503.html")
	}).Methods("GET")
	r.HandleFunc("/p/{sessionId}", Home).Methods("GET")
	r.PathPrefix("/assets").Handler(http.FileServer(http.Dir("./www")))
	r.HandleFunc("/robots.txt", func(rw http.ResponseWriter, r *http.Request) {
		http.ServeFile(rw, r, "www/robots.txt")
	})
	r.HandleFunc("/sdk.js", func(rw http.ResponseWriter, r *http.Request) {
		http.ServeFile(rw, r, "www/sdk.js")
	})

	corsRouter.Handle("/sessions/{sessionId}/ws/", server)
	r.Handle("/metrics", promhttp.Handler())

	// Generic routes
	r.HandleFunc("/", func(rw http.ResponseWriter, r *http.Request) {
		http.ServeFile(rw, r, "./www/landing.html")
	}).Methods("GET")

	r.HandleFunc("/users/me", LoggedInUser).Methods("GET")
	r.HandleFunc("/users/{userId}", GetUser).Methods("GET")
	r.HandleFunc("/oauth/providers", ListProviders).Methods("GET")
	r.HandleFunc("/oauth/providers/{provider}/login", Login).Methods("GET")
	r.HandleFunc("/oauth/providers/{provider}/callback", LoginCallback).Methods("GET")

	corsRouter.HandleFunc("/", NewSession).Methods("POST")

	if extend != nil {
		extend(corsRouter)
	}

	n := negroni.Classic()
	r.PathPrefix("/").Handler(negroni.New(negroni.Wrap(corsHandler(corsRouter))))
	n.UseHandler(r)
=======
	broadcast, err = pwd.NewBroadcast(WS, WSError)
	if err != nil {
		log.Fatal(err)
	}

	t := pwd.NewScheduler(broadcast, d)
>>>>>>> db6e23e1

	httpServer := http.Server{
		Addr:              "0.0.0.0:" + config.PortNumber,
		Handler:           n,
		IdleTimeout:       30 * time.Second,
		ReadHeaderTimeout: 5 * time.Second,
	}
	if config.UseLetsEncrypt {
		certManager := autocert.Manager{
			Prompt:     autocert.AcceptTOS,
			HostPolicy: autocert.HostWhitelist(config.LetsEncryptDomains...),
			Cache:      autocert.DirCache(config.LetsEncryptCertsDir),
		}

		httpServer.TLSConfig = &tls.Config{
			GetCertificate: certManager.GetCertificate,
		}

		go func() {
			http.HandleFunc("/", func(rw http.ResponseWriter, r *http.Request) {
				http.Redirect(rw, r, fmt.Sprintf("https://%s", r.Host), http.StatusMovedPermanently)
			})
			log.Println("Starting redirect server")
			log.Fatal(http.ListenAndServe(":3001", nil))
			log.Fatal(httpServer.ListenAndServe())
		}()

		log.Println("Listening on port " + config.PortNumber)
		log.Fatal(httpServer.ListenAndServeTLS("", ""))
	} else {
		log.Println("Listening on port " + config.PortNumber)
		log.Fatal(httpServer.ListenAndServe())
	}
<<<<<<< HEAD
=======
	core = pwd.NewPWD(d, t, broadcast, s)
>>>>>>> db6e23e1

}

func RegisterEvents(s *socketio.Server) {
	ws = s
	e.OnAny(broadcastEvent)
}

func broadcastEvent(eventType event.EventType, sessionId string, args ...interface{}) {
	ws.BroadcastTo(sessionId, eventType.String(), args...)
}<|MERGE_RESOLUTION|>--- conflicted
+++ resolved
@@ -20,7 +20,6 @@
 )
 
 var core pwd.PWDApi
-<<<<<<< HEAD
 var e event.EventApi
 var ws *socketio.Server
 
@@ -30,9 +29,6 @@
 	core = c
 	e = ev
 }
-=======
-var broadcast pwd.BroadcastApi
->>>>>>> db6e23e1
 
 func Register(extend HandlerExtender) {
 	server, err := socketio.NewServer(nil)
@@ -44,7 +40,6 @@
 
 	RegisterEvents(server)
 
-<<<<<<< HEAD
 	r := mux.NewRouter()
 	corsRouter := mux.NewRouter()
 
@@ -99,14 +94,6 @@
 	n := negroni.Classic()
 	r.PathPrefix("/").Handler(negroni.New(negroni.Wrap(corsHandler(corsRouter))))
 	n.UseHandler(r)
-=======
-	broadcast, err = pwd.NewBroadcast(WS, WSError)
-	if err != nil {
-		log.Fatal(err)
-	}
-
-	t := pwd.NewScheduler(broadcast, d)
->>>>>>> db6e23e1
 
 	httpServer := http.Server{
 		Addr:              "0.0.0.0:" + config.PortNumber,
@@ -114,6 +101,7 @@
 		IdleTimeout:       30 * time.Second,
 		ReadHeaderTimeout: 5 * time.Second,
 	}
+
 	if config.UseLetsEncrypt {
 		certManager := autocert.Manager{
 			Prompt:     autocert.AcceptTOS,
@@ -140,11 +128,6 @@
 		log.Println("Listening on port " + config.PortNumber)
 		log.Fatal(httpServer.ListenAndServe())
 	}
-<<<<<<< HEAD
-=======
-	core = pwd.NewPWD(d, t, broadcast, s)
->>>>>>> db6e23e1
-
 }
 
 func RegisterEvents(s *socketio.Server) {
