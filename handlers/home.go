--- conflicted
+++ resolved
@@ -10,19 +10,15 @@
 	vars := mux.Vars(r)
 	sessionId := vars["sessionId"]
 
-<<<<<<< HEAD
 	s := core.SessionGet(sessionId)
-=======
-	s := services.GetSession(sessionId)
 	if s == nil {
 		// Session doesn't exist (can happen if closing the sessions an reloading the page, or similar).
 		w.WriteHeader(http.StatusNotFound)
 		return
 	}
-
->>>>>>> db1c06a9
 	if s.Stack != "" {
 		go core.SessionDeployStack(s)
 	}
+
 	http.ServeFile(w, r, "./www/index.html")
 }