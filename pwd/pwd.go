--- conflicted
+++ resolved
@@ -44,18 +44,11 @@
 }
 
 type pwd struct {
-<<<<<<< HEAD
 	docker      docker.DockerApi
 	tasks       SchedulerApi
-	broadcast   BroadcastApi
+	event       event.EventApi
 	storage     storage.StorageApi
 	clientCount int32
-=======
-	docker  docker.DockerApi
-	tasks   SchedulerApi
-	event   event.EventApi
-	storage storage.StorageApi
->>>>>>> 4731d8ec
 }
 
 type PWDApi interface {
