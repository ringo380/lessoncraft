--- conflicted
+++ resolved
@@ -42,13 +42,8 @@
 		}
 
 	}
-<<<<<<< HEAD
 	duration := config.GetDuration(reqDur)
-	s, err := core.SessionNew(duration, stack, "")
-=======
-	duration := services.GetDuration(reqDur)
-	s, err := services.NewSession(duration, stack, stackName)
->>>>>>> db1c06a9
+	s, err := core.SessionNew(duration, stack, stackName)
 	if err != nil {
 		log.Println(err)
 		//TODO: Return some error code
